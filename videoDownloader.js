// videoDownloader.js
const { RateLimiterMemory } = require('rate-limiter-flexible');
const fs = require('fs');
const fsPromises = require('fs').promises;
const path = require('path');
const { v4: uuidv4 } = require('uuid');
const ytdl = require('@distube/ytdl-core');
const ytDlp = require('yt-dlp-exec');
const ffmpeg = require('fluent-ffmpeg');
const {
    logger,
    fetchWithRetry,
    checkFFmpeg,
    validateFile,
    cleanFolder,
    sanitizeFileName,
    checkVideoAvailability,
    getVideoTitle
} = require('./utils');

// Define download directory
const DOWNLOAD_DIR = path.join(__dirname, 'downloads');

// Ensure download directory exists
async function ensureDownloadDir() {
    try {
        await fsPromises.access(DOWNLOAD_DIR);
    } catch (error) {
        await fsPromises.mkdir(DOWNLOAD_DIR, { recursive: true });
        logger.info(`Created download directory: ${DOWNLOAD_DIR}`);
    }
}

// Initialize download directory
ensureDownloadDir().catch(error => {
    logger.error(`Failed to create download directory: ${error.message}`);
});

// Rate Limiter: Giới hạn 50 request/phút cho endpoint tải video
const rateLimiter = new RateLimiterMemory({
    points: 50,
    duration: 60,
});

// Hàm kiểm tra danh sách định dạng để chọn định dạng khả dụng
async function getAvailableFormats(videoUrl) {
    logger.info(`Fetching formats for URL: ${videoUrl}`);
    try {
        const info = await ytdl.getInfo(videoUrl, { timeout: 30000 });
        const formats = info.formats;
        return formats.map(format => ({
            itag: format.itag,
            quality: format.qualityLabel || format.audioBitrate,
            container: format.container,
            type: format.mimeType.includes('video') ? 'video' : 'audio'
        }));
    } catch (error) {
        logger.error(`Error in getAvailableFormats with @distube/ytdl-core: ${error.message}`);
        return [];
    }
}

// Hàm chọn định dạng khả dụng dựa trên chất lượng và loại nội dung
async function selectAvailableFormat(videoUrl, quality, type) {
    const formats = await getAvailableFormats(videoUrl);
    if (formats.length === 0) return null;

    const qualityMap = {
        high: ['1080p', '720p'],
        medium: ['720p', '480p'],
        low: ['360p', '240p']
    };
    const preferredQualities = qualityMap[quality] || qualityMap['high'];

    for (let q of preferredQualities) {
        const format = formats.find(f => f.quality === q && f.type.includes(type));
        if (format) return format.itag;
    }

    if (type === 'video') {
        const videoFormat = formats.find(f => f.type.includes('video'));
        if (videoFormat) return videoFormat.itag;
    }

    const audioFormat = formats.find(f => f.type.includes('audio'));
    if (audioFormat) return audioFormat.itag;

    return formats[0]?.itag || null;
}

// Hàm xử lý tải video hoặc âm thanh
async function handleDownload(req, res, downloadProgressMap) {
    const { url, type, format, quality, language } = req.body;
    const ip = req.ip;
    
    logger.info(`Download request: ${type} from youtube, URL: ${url}, IP: ${ip}`);

    if (!url) {
        return res.status(400).json({ error: 'URL is required' });
    }

<<<<<<< HEAD
    // Tạo ID tải xuống và lưu vào tiến trình
    const downloadId = uuidv4();
    downloadProgressMap.set(downloadId, { progress: 0, error: null });

    if (platform === 'youtube') {
        // Kiểm tra tính hợp lệ của URL YouTube
        const videoId = url.match(/[?&]v=([^&]+)/)?.[1] || url.match(/youtu\.be\/([^?&]+)/)?.[1];
        if (!videoId) {
            logger.warn(`Invalid YouTube URL from IP: ${req.ip}: ${url}`);
            throw new Error('URL YouTube không hợp lệ');
        }

        // Kiểm tra tính khả dụng của video
        const availability = await checkVideoAvailability(videoId);
        if (!availability.isAvailable) {
            logger.warn(`Video not available: ${videoId}, reason: ${availability.reason}`);
            throw new Error(availability.reason);
        }

        // Đảm bảo videoTitle luôn có giá trị hợp lệ
        let videoTitle = await getVideoTitle(videoId);
        if (!videoTitle || videoTitle.trim() === '') {
            videoTitle = `Video_YouTube_${videoId}`; // Fallback nếu không lấy được tiêu đề
        }

        const fileExtension = type === 'video' ? 'mp4' : 'mp3';
        const sanitizedTitle = sanitizeFileName(videoTitle);
        const fileName = `${sanitizedTitle}${quality ? `_${quality}` : ''}.${fileExtension}`;
        const filePath = path.join(__dirname, 'downloads', fileName);

        // Tạo thư mục lưu trữ nếu chưa tồn tại
        if (!await fsPromises.access(path.join(__dirname, 'downloads')).then(() => true).catch(() => false)) {
            await fsPromises.mkdir(path.join(__dirname, 'downloads'), { recursive: true });
        }

        // Dọn dẹp thư mục downloads
        await cleanFolder(path.join(__dirname, 'downloads'));

        // Kiểm tra nếu file đã tồn tại
        if (await fsPromises.access(filePath).then(() => true).catch(() => false)) {
            const stats = await fsPromises.stat(filePath);
            if (stats.size === 0) {
                logger.error(`Existing file is empty: ${filePath}`);
                await fsPromises.unlink(filePath);
            } else {
                logger.info(`File đã tồn tại: ${filePath}`);
                const isValid = await validateFile(filePath, type);
                if (!isValid) {
                    logger.error(`File tồn tại nhưng không hợp lệ: ${filePath}`);
                    await fsPromises.unlink(filePath);
                } else {
                    downloadProgressMap.set(downloadId, { progress: 100, downloadUrl: `/downloads/${encodeURIComponent(fileName)}`, error: null });
                    return res.status(200).json({ success: true, downloadUrl: `/downloads/${encodeURIComponent(fileName)}` });
=======
    try {
        // Ensure download directory exists
        await ensureDownloadDir();

        // Kiểm tra video có tồn tại không
        const videoInfo = await ytdl.getInfo(url, {
            timeout: 30000,
            requestOptions: {
                headers: {
                    'User-Agent': 'Mozilla/5.0 (Windows NT 10.0; Win64; x64) AppleWebKit/537.36 (KHTML, like Gecko) Chrome/120.0.0.0 Safari/537.36',
                    'Accept': '*/*',
                    'Accept-Language': 'en-US,en;q=0.9',
                    'Origin': 'https://www.youtube.com',
                    'Referer': 'https://www.youtube.com/'
>>>>>>> 32abac5e
                }
            }
        });

        if (!videoInfo) {
            throw new Error('Không thể lấy thông tin video');
        }

        const videoTitle = videoInfo.videoDetails.title.replace(/[^\w\s-]/g, '_');
        const sanitizedTitle = videoTitle.replace(/\s+/g, '_');
        const timestamp = new Date().toISOString().replace(/[:.]/g, '-');
        const fileName = `${sanitizedTitle}_${quality}_${timestamp}`;
        const filePath = path.join(DOWNLOAD_DIR, `${fileName}.${type === 'video' ? 'mp4' : 'mp3'}`);

        // Tạo progress tracking
        const downloadId = `${type}_${Date.now()}`;
        downloadProgressMap.set(downloadId, {
            progress: 0,
            status: 'starting',
            error: null,
            filePath: null
        });

        // Thử tải bằng yt-dlp trước
        try {
            logger.info(`Attempting to download with yt-dlp: ${url}`);
            
            const ytDlpOptions = {
                format: 'bestaudio[ext=m4a]/bestaudio/best',
                extractAudio: true,
                audioFormat: 'mp3',
                audioQuality: 0,
                output: filePath,
                noCheckCertificates: true,
                noWarnings: true,
                preferFreeFormats: true,
                addHeader: [
                    'referer:youtube.com',
                    'user-agent:Mozilla/5.0 (Windows NT 10.0; Win64; x64) AppleWebKit/537.36 (KHTML, like Gecko) Chrome/120.0.0.0 Safari/537.36',
                    'accept-language:en-US,en;q=0.9',
                    'sec-ch-ua:"Not_A Brand";v="8", "Chromium";v="120"',
                    'sec-ch-ua-mobile:?0',
                    'sec-ch-ua-platform:"Windows"'
                ],
                concurrent: 4,
                bufferSize: 1048576,
                retries: 10,
                fragmentRetries: 10,
                fileAccessRetries: 10,
                maxFilesize: '4G',
                maxDownloads: 1,
                socketTimeout: 3000,
                sourceAddress: '0.0.0.0',
                cookiesFromBrowser: ['chrome', 'firefox', 'edge', 'opera', 'brave', 'chromium'],
                progress: true
            };

            try {
<<<<<<< HEAD
                let downloadedBytes = 0;
                let totalBytes = 0;

                // Phương pháp 1: Sử dụng yt-dlp để tải
                try {
                    const outputPath = path.join(__dirname, 'downloads', `${sanitizedTitle}${quality ? `_${quality}` : ''}`);
                    const options = type === 'video' ? {
                        format: 'bestvideo+bestaudio/best',
                        output: `${outputPath}.%(ext)s`,
                        mergeOutputFormat: 'mp4',
                        noCheckCertificates: true,
                        noWarnings: true,
                        preferFreeFormats: true,
                        addHeader: [
                            'referer:youtube.com',
                            'user-agent:Mozilla/5.0 (Windows NT 10.0; Win64; x64) AppleWebKit/537.36 (KHTML, like Gecko) Chrome/91.0.4472.124 Safari/537.36'
                        ]
                    } : {
                        format: 'bestaudio',
                        extractAudio: true,
                        audioFormat: 'mp3',
                        output: `${outputPath}.%(ext)s`,
                        noCheckCertificates: true,
                        noWarnings: true,
                        preferFreeFormats: true,
                        addHeader: [
                            'referer:youtube.com',
                            'user-agent:Mozilla/5.0 (Windows NT 10.0; Win64; x64) AppleWebKit/537.36 (KHTML, like Gecko) Chrome/91.0.4472.124 Safari/537.36'
                        ]
                    };

                    const child = ytDlp.exec(url, options, { stdio: ['pipe', 'pipe', 'pipe'] });
                    child.stdout.on('data', (data) => {
                        const progressMatch = data.toString().match(/(\d+\.\d+)%/);
                        if (progressMatch) {
                            const progress = parseFloat(progressMatch[1]);
                            downloadProgressMap.set(downloadId, { progress, error: null });
                        }
                    });

                    let errorOutput = '';
                    child.stderr.on('data', (data) => {
                        errorOutput += data.toString();
                    });

                    await new Promise((resolve, reject) => {
                        child.on('close', (code) => {
                            if (code !== 0) {
                                reject(new Error(`yt-dlp failed with code ${code}: ${errorOutput}`));
                            } else {
                                resolve();
                            }
=======
                // Khởi tạo tiến trình tải xuống
                downloadProgressMap.set(downloadId, {
                    progress: 0,
                    status: 'downloading',
                    error: null,
                    filePath: filePath
                });

                // Tạo command với event listeners
                const command = ytDlp(url, ytDlpOptions);
                
                // Xử lý tiến trình tải xuống
                command.on('progress', (progress) => {
                    if (progress.percent) {
                        const percent = Math.round(progress.percent);
                        downloadProgressMap.set(downloadId, {
                            progress: percent,
                            status: 'downloading',
                            error: null,
                            filePath: filePath
>>>>>>> 32abac5e
                        });
                        logger.info(`Download progress: ${percent}%`, {
                            videoId: url,
                            type: type,
                            downloadId: downloadId
                        });
                    }
                });

                // Xử lý khi tải xong
                command.on('end', async () => {
                    try {
                        // Check if file exists
                        if (!fs.existsSync(filePath)) {
                            const errorDetails = {
                                url,
                                type,
                                filePath,
                                downloadDir: DOWNLOAD_DIR,
                                error: 'Không tìm thấy file sau khi tải. Có thể video không khả dụng hoặc bị chặn.'
                            };
                            logger.error(`File not found after download`, errorDetails);
                            downloadProgressMap.set(downloadId, {
                                progress: 0,
                                status: 'error',
                                error: errorDetails.error,
                                filePath: null
                            });
<<<<<<< HEAD

                            if (ffmpegError) {
                                throw new Error(`FFmpeg merge failed: ${ffmpegError}`);
                            }

                            // Xóa file tạm
                            await fsPromises.unlink(videoPath);
                            await fsPromises.unlink(audioPath);
                        } else {
                            // Tải âm thanh
                            const stream = ytdl(url, { quality: selectedItag, filter: 'audioonly' });
                            const fileStream = fs.createWriteStream(filePath);
                            stream.pipe(fileStream);

                            stream.on('progress', (chunkLength, downloaded, total) => {
                                downloadedBytes = downloaded;
                                totalBytes = total;
                                const progress = Math.round((downloaded / total) * 100);
                                downloadProgressMap.set(downloadId, { progress, error: null });
=======
                            throw new Error(`Lỗi khi tải ${type}: ${errorDetails.error}\nChi tiết: ${JSON.stringify(errorDetails, null, 2)}`);
                        }
                        
                        // Check file size
                        const stats = fs.statSync(filePath);
                        if (stats.size === 0) {
                            const errorDetails = {
                                url,
                                type,
                                filePath,
                                fileSize: stats.size,
                                error: 'File tải về trống hoặc không có nội dung'
                            };
                            logger.error(`Downloaded file is empty`, errorDetails);
                            downloadProgressMap.set(downloadId, {
                                progress: 0,
                                status: 'error',
                                error: errorDetails.error,
                                filePath: null
>>>>>>> 32abac5e
                            });
                            throw new Error(`Lỗi khi tải ${type}: ${errorDetails.error}\nChi tiết: ${JSON.stringify(errorDetails, null, 2)}`);
                        }
                        
                        // Cập nhật trạng thái hoàn thành
                        downloadProgressMap.set(downloadId, {
                            progress: 100,
                            status: 'completed',
                            error: null,
                            filePath: filePath
                        });

                        logger.info(`Successfully downloaded with yt-dlp: ${filePath}`, {
                            fileSize: stats.size,
                            type
                        });

<<<<<<< HEAD
                            if (downloadedBytes === 0) {
                                throw new Error('No audio data downloaded from stream.');
                            }

                            const tempPath = filePath.replace('.mp3', '_temp.mp4');
                            await fsPromises.rename(filePath, tempPath);
                            let ffmpegError = '';
                            await new Promise((resolve, reject) => {
                                ffmpeg(tempPath)
                                    .noVideo()
                                    .audioCodec('mp3')
                                    .on('end', resolve)
                                    .on('error', (err) => {
                                        ffmpegError = err.message;
                                        reject(err);
                                    })
                                    .save(filePath);
                            });
                            if (ffmpegError) {
                                throw new Error(`FFmpeg conversion failed: ${ffmpegError}`);
                            }
                            await fsPromises.unlink(tempPath);
                        }
                    } catch (fallbackError) {
                        logger.error(`@distube/ytdl-core download failed: ${fallbackError.message}`);
                        downloadProgressMap.set(downloadId, { progress: 0, error: 'Không thể tải video/âm thanh từ bất kỳ nguồn nào.' });
                        return;
=======
                        res.json({ 
                            success: true, 
                            message: 'Tải xuống thành công',
                            filePath: filePath,
                            fileSize: stats.size,
                            downloadId
                        });
                    } catch (error) {
                        const errorDetails = {
                            url,
                            type,
                            filePath,
                            downloadDir: DOWNLOAD_DIR,
                            error: error.message,
                            stack: error.stack
                        };
                        logger.error(`Error processing downloaded file: ${error.message}`, errorDetails);
                        downloadProgressMap.set(downloadId, {
                            progress: 0,
                            status: 'error',
                            error: error.message,
                            filePath: null
                        });
                        throw error;
>>>>>>> 32abac5e
                    }
                });

                // Xử lý lỗi
                command.on('error', (error) => {
                    const errorDetails = {
                        url,
                        type,
                        filePath,
                        downloadDir: DOWNLOAD_DIR,
                        error: error.message,
                        stack: error.stack
                    };
                    logger.error(`Error in yt-dlp command: ${error.message}`, errorDetails);
                    downloadProgressMap.set(downloadId, {
                        progress: 0,
                        status: 'error',
                        error: error.message,
                        filePath: null
                    });
                    throw new Error(`Lỗi khi tải ${type}: ${error.message}\nChi tiết: ${JSON.stringify(errorDetails, null, 2)}`);
                });

<<<<<<< HEAD
                // Kiểm tra lại file trước khi trả về URL
                if (!await fsPromises.access(filePath).then(() => true).catch(() => false)) {
                    logger.error(`Download failed, file not created: ${filePath}`);
                    downloadProgressMap.set(downloadId, { progress: 0, error: 'Tải xuống thất bại. File không được tạo.' });
                    return;
                }

                const stats = await fsPromises.stat(filePath);
                if (stats.size === 0) {
                    logger.error(`File tải về rỗng: ${filePath}`);
                    await fsPromises.unlink(filePath);
                    downloadProgressMap.set(downloadId, { progress: 0, error: 'File tải về rỗng. Vui lòng thử lại.' });
                    return;
                }

                // Kiểm tra tính toàn vẹn của file
                const isValid = await validateFile(filePath, type);
                if (!isValid) {
                    logger.error(`File không hợp lệ sau khi tải: ${filePath}`);
                    await fsPromises.unlink(filePath);
                    downloadProgressMap.set(downloadId, { progress: 0, error: 'File không hợp lệ. Vui lòng thử lại.' });
                    return;
                }
=======
            } catch (error) {
                const errorDetails = {
                    url,
                    type,
                    filePath,
                    downloadDir: DOWNLOAD_DIR,
                    error: error.message,
                    stack: error.stack
                };
                logger.error(`Error in yt-dlp command: ${error.message}`, errorDetails);
                downloadProgressMap.set(downloadId, {
                    progress: 0,
                    status: 'error',
                    error: error.message,
                    filePath: null
                });
                throw new Error(`Lỗi khi tải ${type}: ${error.message}\nChi tiết: ${JSON.stringify(errorDetails, null, 2)}`);
            }
        } catch (error) {
            const errorDetails = {
                url,
                type,
                filePath,
                downloadDir: DOWNLOAD_DIR,
                error: error.message,
                stack: error.stack
            };
            logger.error(`yt-dlp download failed: ${error.message}`, errorDetails);
            // Tiếp tục với phương thức dự phòng
        }

    } catch (error) {
        logger.error(`Error in handleDownload: ${error.message}`, {
            error: error.stack,
            url: url,
            type: type
        });
        res.status(500).json({ error: error.message });
    }
}

// Hàm gửi file
async function sendFile(req, res, filePath, fileName) {
    try {
        // Kiểm tra file tồn tại
        await fs.access(filePath);
        
        // Lấy thông tin file
        const stats = await fs.stat(filePath);
        const fileSize = stats.size;
        
        // Kiểm tra file size
        if (fileSize === 0) {
            throw new Error('File trống hoặc chưa được tải xong');
        }
>>>>>>> 32abac5e

        // Set headers
        res.setHeader('Content-Length', fileSize);
        res.setHeader('Content-Type', 'application/octet-stream');
        res.setHeader('Content-Disposition', `attachment; filename="${encodeURIComponent(fileName)}"`);
        res.setHeader('Accept-Ranges', 'bytes');

        // Đọc và gửi file theo chunks
        const chunkSize = 1024 * 1024; // 1MB chunks
        const fileStream = fs.createReadStream(filePath, { highWaterMark: chunkSize });
        
        fileStream.on('error', (error) => {
            logger.error(`Error reading file: ${error.message}`, {
                error: error.stack,
                filePath: filePath
            });
            if (!res.headersSent) {
                res.status(500).json({ error: 'Lỗi khi đọc file' });
            }
        });

        fileStream.pipe(res);

        // Xử lý khi client ngắt kết nối
        req.on('close', () => {
            fileStream.destroy();
        });

    } catch (error) {
        logger.error(`Error sending file: ${error.message}`, {
            error: error.stack,
            filePath: filePath
        });
        if (!res.headersSent) {
            res.status(500).json({ error: error.message });
        }
    }
}

module.exports = {
    handleDownload,
    sendFile,
    DOWNLOAD_DIR // Export DOWNLOAD_DIR for use in other modules
};<|MERGE_RESOLUTION|>--- conflicted
+++ resolved
@@ -99,12 +99,21 @@
         return res.status(400).json({ error: 'URL is required' });
     }
 
-<<<<<<< HEAD
-    // Tạo ID tải xuống và lưu vào tiến trình
-    const downloadId = uuidv4();
-    downloadProgressMap.set(downloadId, { progress: 0, error: null });
-
-    if (platform === 'youtube') {
+    try {
+        // Ensure download directory exists
+        await ensureDownloadDir();
+
+        // Kiểm tra FFmpeg
+        const ffmpegAvailable = await checkFFmpeg();
+        if (!ffmpegAvailable) {
+            logger.error('FFmpeg is not installed or accessible');
+            throw new Error('FFmpeg không được cài đặt hoặc không thể truy cập. Vui lòng cài FFmpeg theo hướng dẫn tại https://ffmpeg.org/download.html và thử lại. Nếu bạn đang dùng Windows, tải FFmpeg, giải nén, và thêm thư mục bin vào biến môi trường PATH.');
+        }
+
+        // Tạo ID tải xuống và lưu vào tiến trình
+        const downloadId = uuidv4();
+        downloadProgressMap.set(downloadId, { progress: 0, error: null });
+
         // Kiểm tra tính hợp lệ của URL YouTube
         const videoId = url.match(/[?&]v=([^&]+)/)?.[1] || url.match(/youtu\.be\/([^?&]+)/)?.[1];
         if (!videoId) {
@@ -128,15 +137,15 @@
         const fileExtension = type === 'video' ? 'mp4' : 'mp3';
         const sanitizedTitle = sanitizeFileName(videoTitle);
         const fileName = `${sanitizedTitle}${quality ? `_${quality}` : ''}.${fileExtension}`;
-        const filePath = path.join(__dirname, 'downloads', fileName);
+        const filePath = path.join(DOWNLOAD_DIR, fileName);
 
         // Tạo thư mục lưu trữ nếu chưa tồn tại
-        if (!await fsPromises.access(path.join(__dirname, 'downloads')).then(() => true).catch(() => false)) {
-            await fsPromises.mkdir(path.join(__dirname, 'downloads'), { recursive: true });
+        if (!await fsPromises.access(DOWNLOAD_DIR).then(() => true).catch(() => false)) {
+            await fsPromises.mkdir(DOWNLOAD_DIR, { recursive: true });
         }
 
         // Dọn dẹp thư mục downloads
-        await cleanFolder(path.join(__dirname, 'downloads'));
+        await cleanFolder(DOWNLOAD_DIR);
 
         // Kiểm tra nếu file đã tồn tại
         if (await fsPromises.access(filePath).then(() => true).catch(() => false)) {
@@ -153,87 +162,22 @@
                 } else {
                     downloadProgressMap.set(downloadId, { progress: 100, downloadUrl: `/downloads/${encodeURIComponent(fileName)}`, error: null });
                     return res.status(200).json({ success: true, downloadUrl: `/downloads/${encodeURIComponent(fileName)}` });
-=======
-    try {
-        // Ensure download directory exists
-        await ensureDownloadDir();
-
-        // Kiểm tra video có tồn tại không
-        const videoInfo = await ytdl.getInfo(url, {
-            timeout: 30000,
-            requestOptions: {
-                headers: {
-                    'User-Agent': 'Mozilla/5.0 (Windows NT 10.0; Win64; x64) AppleWebKit/537.36 (KHTML, like Gecko) Chrome/120.0.0.0 Safari/537.36',
-                    'Accept': '*/*',
-                    'Accept-Language': 'en-US,en;q=0.9',
-                    'Origin': 'https://www.youtube.com',
-                    'Referer': 'https://www.youtube.com/'
->>>>>>> 32abac5e
                 }
             }
-        });
-
-        if (!videoInfo) {
-            throw new Error('Không thể lấy thông tin video');
-        }
-
-        const videoTitle = videoInfo.videoDetails.title.replace(/[^\w\s-]/g, '_');
-        const sanitizedTitle = videoTitle.replace(/\s+/g, '_');
-        const timestamp = new Date().toISOString().replace(/[:.]/g, '-');
-        const fileName = `${sanitizedTitle}_${quality}_${timestamp}`;
-        const filePath = path.join(DOWNLOAD_DIR, `${fileName}.${type === 'video' ? 'mp4' : 'mp3'}`);
-
-        // Tạo progress tracking
-        const downloadId = `${type}_${Date.now()}`;
-        downloadProgressMap.set(downloadId, {
-            progress: 0,
-            status: 'starting',
-            error: null,
-            filePath: null
-        });
-
-        // Thử tải bằng yt-dlp trước
-        try {
-            logger.info(`Attempting to download with yt-dlp: ${url}`);
-            
-            const ytDlpOptions = {
-                format: 'bestaudio[ext=m4a]/bestaudio/best',
-                extractAudio: true,
-                audioFormat: 'mp3',
-                audioQuality: 0,
-                output: filePath,
-                noCheckCertificates: true,
-                noWarnings: true,
-                preferFreeFormats: true,
-                addHeader: [
-                    'referer:youtube.com',
-                    'user-agent:Mozilla/5.0 (Windows NT 10.0; Win64; x64) AppleWebKit/537.36 (KHTML, like Gecko) Chrome/120.0.0.0 Safari/537.36',
-                    'accept-language:en-US,en;q=0.9',
-                    'sec-ch-ua:"Not_A Brand";v="8", "Chromium";v="120"',
-                    'sec-ch-ua-mobile:?0',
-                    'sec-ch-ua-platform:"Windows"'
-                ],
-                concurrent: 4,
-                bufferSize: 1048576,
-                retries: 10,
-                fragmentRetries: 10,
-                fileAccessRetries: 10,
-                maxFilesize: '4G',
-                maxDownloads: 1,
-                socketTimeout: 3000,
-                sourceAddress: '0.0.0.0',
-                cookiesFromBrowser: ['chrome', 'firefox', 'edge', 'opera', 'brave', 'chromium'],
-                progress: true
-            };
-
+        }
+
+        // Trả về ngay lập tức với downloadId để client theo dõi tiến trình
+        res.status(200).json({ message: 'Đang tải, vui lòng chờ...', downloadId });
+
+        // Tải file bất đồng bộ
+        (async () => {
             try {
-<<<<<<< HEAD
                 let downloadedBytes = 0;
                 let totalBytes = 0;
 
                 // Phương pháp 1: Sử dụng yt-dlp để tải
                 try {
-                    const outputPath = path.join(__dirname, 'downloads', `${sanitizedTitle}${quality ? `_${quality}` : ''}`);
+                    const outputPath = path.join(DOWNLOAD_DIR, `${sanitizedTitle}${quality ? `_${quality}` : ''}`);
                     const options = type === 'video' ? {
                         format: 'bestvideo+bestaudio/best',
                         output: `${outputPath}.%(ext)s`,
@@ -243,7 +187,7 @@
                         preferFreeFormats: true,
                         addHeader: [
                             'referer:youtube.com',
-                            'user-agent:Mozilla/5.0 (Windows NT 10.0; Win64; x64) AppleWebKit/537.36 (KHTML, like Gecko) Chrome/91.0.4472.124 Safari/537.36'
+                            'user-agent:Mozilla/5.0 (Windows NT 10.0; Win64; x64) AppleWebKit/537.36 (KHTML, like Gecko) Chrome/120.0.0.0 Safari/537.36'
                         ]
                     } : {
                         format: 'bestaudio',
@@ -255,176 +199,111 @@
                         preferFreeFormats: true,
                         addHeader: [
                             'referer:youtube.com',
-                            'user-agent:Mozilla/5.0 (Windows NT 10.0; Win64; x64) AppleWebKit/537.36 (KHTML, like Gecko) Chrome/91.0.4472.124 Safari/537.36'
+                            'user-agent:Mozilla/5.0 (Windows NT 10.0; Win64; x64) AppleWebKit/537.36 (KHTML, like Gecko) Chrome/120.0.0.0 Safari/537.36'
                         ]
                     };
 
-                    const child = ytDlp.exec(url, options, { stdio: ['pipe', 'pipe', 'pipe'] });
-                    child.stdout.on('data', (data) => {
-                        const progressMatch = data.toString().match(/(\d+\.\d+)%/);
-                        if (progressMatch) {
-                            const progress = parseFloat(progressMatch[1]);
-                            downloadProgressMap.set(downloadId, { progress, error: null });
+                    const command = ytDlp(url, options);
+                    
+                    command.on('progress', (progress) => {
+                        if (progress.percent) {
+                            const percent = Math.round(progress.percent);
+                            downloadProgressMap.set(downloadId, {
+                                progress: percent,
+                                status: 'downloading',
+                                error: null,
+                                filePath: filePath
+                            });
+                            logger.info(`Download progress: ${percent}%`, {
+                                videoId: url,
+                                type: type,
+                                downloadId: downloadId
+                            });
                         }
                     });
 
-                    let errorOutput = '';
-                    child.stderr.on('data', (data) => {
-                        errorOutput += data.toString();
-                    });
-
-                    await new Promise((resolve, reject) => {
-                        child.on('close', (code) => {
-                            if (code !== 0) {
-                                reject(new Error(`yt-dlp failed with code ${code}: ${errorOutput}`));
-                            } else {
-                                resolve();
+                    command.on('end', async () => {
+                        try {
+                            // Check if file exists
+                            if (!fs.existsSync(filePath)) {
+                                const errorDetails = {
+                                    url,
+                                    type,
+                                    filePath,
+                                    downloadDir: DOWNLOAD_DIR,
+                                    error: 'Không tìm thấy file sau khi tải. Có thể video không khả dụng hoặc bị chặn.'
+                                };
+                                logger.error(`File not found after download`, errorDetails);
+                                downloadProgressMap.set(downloadId, {
+                                    progress: 0,
+                                    status: 'error',
+                                    error: errorDetails.error,
+                                    filePath: null
+                                });
+                                throw new Error(`Lỗi khi tải ${type}: ${errorDetails.error}\nChi tiết: ${JSON.stringify(errorDetails, null, 2)}`);
                             }
-=======
-                // Khởi tạo tiến trình tải xuống
-                downloadProgressMap.set(downloadId, {
-                    progress: 0,
-                    status: 'downloading',
-                    error: null,
-                    filePath: filePath
-                });
-
-                // Tạo command với event listeners
-                const command = ytDlp(url, ytDlpOptions);
-                
-                // Xử lý tiến trình tải xuống
-                command.on('progress', (progress) => {
-                    if (progress.percent) {
-                        const percent = Math.round(progress.percent);
-                        downloadProgressMap.set(downloadId, {
-                            progress: percent,
-                            status: 'downloading',
-                            error: null,
-                            filePath: filePath
->>>>>>> 32abac5e
-                        });
-                        logger.info(`Download progress: ${percent}%`, {
-                            videoId: url,
-                            type: type,
-                            downloadId: downloadId
-                        });
-                    }
-                });
-
-                // Xử lý khi tải xong
-                command.on('end', async () => {
-                    try {
-                        // Check if file exists
-                        if (!fs.existsSync(filePath)) {
+                            
+                            // Check file size
+                            const stats = fs.statSync(filePath);
+                            if (stats.size === 0) {
+                                const errorDetails = {
+                                    url,
+                                    type,
+                                    filePath,
+                                    fileSize: stats.size,
+                                    error: 'File tải về trống hoặc không có nội dung'
+                                };
+                                logger.error(`Downloaded file is empty`, errorDetails);
+                                downloadProgressMap.set(downloadId, {
+                                    progress: 0,
+                                    status: 'error',
+                                    error: errorDetails.error,
+                                    filePath: null
+                                });
+                                throw new Error(`Lỗi khi tải ${type}: ${errorDetails.error}\nChi tiết: ${JSON.stringify(errorDetails, null, 2)}`);
+                            }
+                            
+                            // Cập nhật trạng thái hoàn thành
+                            downloadProgressMap.set(downloadId, {
+                                progress: 100,
+                                status: 'completed',
+                                error: null,
+                                filePath: filePath
+                            });
+
+                            logger.info(`Successfully downloaded with yt-dlp: ${filePath}`, {
+                                fileSize: stats.size,
+                                type
+                            });
+
+                            res.json({ 
+                                success: true, 
+                                message: 'Tải xuống thành công',
+                                filePath: filePath,
+                                fileSize: stats.size,
+                                downloadId
+                            });
+                        } catch (error) {
                             const errorDetails = {
                                 url,
                                 type,
                                 filePath,
                                 downloadDir: DOWNLOAD_DIR,
-                                error: 'Không tìm thấy file sau khi tải. Có thể video không khả dụng hoặc bị chặn.'
+                                error: error.message,
+                                stack: error.stack
                             };
-                            logger.error(`File not found after download`, errorDetails);
+                            logger.error(`Error processing downloaded file: ${error.message}`, errorDetails);
                             downloadProgressMap.set(downloadId, {
                                 progress: 0,
                                 status: 'error',
-                                error: errorDetails.error,
+                                error: error.message,
                                 filePath: null
                             });
-<<<<<<< HEAD
-
-                            if (ffmpegError) {
-                                throw new Error(`FFmpeg merge failed: ${ffmpegError}`);
-                            }
-
-                            // Xóa file tạm
-                            await fsPromises.unlink(videoPath);
-                            await fsPromises.unlink(audioPath);
-                        } else {
-                            // Tải âm thanh
-                            const stream = ytdl(url, { quality: selectedItag, filter: 'audioonly' });
-                            const fileStream = fs.createWriteStream(filePath);
-                            stream.pipe(fileStream);
-
-                            stream.on('progress', (chunkLength, downloaded, total) => {
-                                downloadedBytes = downloaded;
-                                totalBytes = total;
-                                const progress = Math.round((downloaded / total) * 100);
-                                downloadProgressMap.set(downloadId, { progress, error: null });
-=======
-                            throw new Error(`Lỗi khi tải ${type}: ${errorDetails.error}\nChi tiết: ${JSON.stringify(errorDetails, null, 2)}`);
+                            throw error;
                         }
-                        
-                        // Check file size
-                        const stats = fs.statSync(filePath);
-                        if (stats.size === 0) {
-                            const errorDetails = {
-                                url,
-                                type,
-                                filePath,
-                                fileSize: stats.size,
-                                error: 'File tải về trống hoặc không có nội dung'
-                            };
-                            logger.error(`Downloaded file is empty`, errorDetails);
-                            downloadProgressMap.set(downloadId, {
-                                progress: 0,
-                                status: 'error',
-                                error: errorDetails.error,
-                                filePath: null
->>>>>>> 32abac5e
-                            });
-                            throw new Error(`Lỗi khi tải ${type}: ${errorDetails.error}\nChi tiết: ${JSON.stringify(errorDetails, null, 2)}`);
-                        }
-                        
-                        // Cập nhật trạng thái hoàn thành
-                        downloadProgressMap.set(downloadId, {
-                            progress: 100,
-                            status: 'completed',
-                            error: null,
-                            filePath: filePath
-                        });
-
-                        logger.info(`Successfully downloaded with yt-dlp: ${filePath}`, {
-                            fileSize: stats.size,
-                            type
-                        });
-
-<<<<<<< HEAD
-                            if (downloadedBytes === 0) {
-                                throw new Error('No audio data downloaded from stream.');
-                            }
-
-                            const tempPath = filePath.replace('.mp3', '_temp.mp4');
-                            await fsPromises.rename(filePath, tempPath);
-                            let ffmpegError = '';
-                            await new Promise((resolve, reject) => {
-                                ffmpeg(tempPath)
-                                    .noVideo()
-                                    .audioCodec('mp3')
-                                    .on('end', resolve)
-                                    .on('error', (err) => {
-                                        ffmpegError = err.message;
-                                        reject(err);
-                                    })
-                                    .save(filePath);
-                            });
-                            if (ffmpegError) {
-                                throw new Error(`FFmpeg conversion failed: ${ffmpegError}`);
-                            }
-                            await fsPromises.unlink(tempPath);
-                        }
-                    } catch (fallbackError) {
-                        logger.error(`@distube/ytdl-core download failed: ${fallbackError.message}`);
-                        downloadProgressMap.set(downloadId, { progress: 0, error: 'Không thể tải video/âm thanh từ bất kỳ nguồn nào.' });
-                        return;
-=======
-                        res.json({ 
-                            success: true, 
-                            message: 'Tải xuống thành công',
-                            filePath: filePath,
-                            fileSize: stats.size,
-                            downloadId
-                        });
-                    } catch (error) {
+                    });
+
+                    command.on('error', (error) => {
                         const errorDetails = {
                             url,
                             type,
@@ -433,20 +312,17 @@
                             error: error.message,
                             stack: error.stack
                         };
-                        logger.error(`Error processing downloaded file: ${error.message}`, errorDetails);
+                        logger.error(`Error in yt-dlp command: ${error.message}`, errorDetails);
                         downloadProgressMap.set(downloadId, {
                             progress: 0,
                             status: 'error',
                             error: error.message,
                             filePath: null
                         });
-                        throw error;
->>>>>>> 32abac5e
-                    }
-                });
-
-                // Xử lý lỗi
-                command.on('error', (error) => {
+                        throw new Error(`Lỗi khi tải ${type}: ${error.message}\nChi tiết: ${JSON.stringify(errorDetails, null, 2)}`);
+                    });
+
+                } catch (error) {
                     const errorDetails = {
                         url,
                         type,
@@ -455,79 +331,20 @@
                         error: error.message,
                         stack: error.stack
                     };
-                    logger.error(`Error in yt-dlp command: ${error.message}`, errorDetails);
-                    downloadProgressMap.set(downloadId, {
-                        progress: 0,
-                        status: 'error',
-                        error: error.message,
-                        filePath: null
-                    });
-                    throw new Error(`Lỗi khi tải ${type}: ${error.message}\nChi tiết: ${JSON.stringify(errorDetails, null, 2)}`);
-                });
-
-<<<<<<< HEAD
-                // Kiểm tra lại file trước khi trả về URL
-                if (!await fsPromises.access(filePath).then(() => true).catch(() => false)) {
-                    logger.error(`Download failed, file not created: ${filePath}`);
-                    downloadProgressMap.set(downloadId, { progress: 0, error: 'Tải xuống thất bại. File không được tạo.' });
-                    return;
+                    logger.error(`yt-dlp download failed: ${error.message}`, errorDetails);
+                    // Tiếp tục với phương thức dự phòng
                 }
 
-                const stats = await fsPromises.stat(filePath);
-                if (stats.size === 0) {
-                    logger.error(`File tải về rỗng: ${filePath}`);
-                    await fsPromises.unlink(filePath);
-                    downloadProgressMap.set(downloadId, { progress: 0, error: 'File tải về rỗng. Vui lòng thử lại.' });
-                    return;
-                }
-
-                // Kiểm tra tính toàn vẹn của file
-                const isValid = await validateFile(filePath, type);
-                if (!isValid) {
-                    logger.error(`File không hợp lệ sau khi tải: ${filePath}`);
-                    await fsPromises.unlink(filePath);
-                    downloadProgressMap.set(downloadId, { progress: 0, error: 'File không hợp lệ. Vui lòng thử lại.' });
-                    return;
-                }
-=======
             } catch (error) {
-                const errorDetails = {
-                    url,
-                    type,
-                    filePath,
-                    downloadDir: DOWNLOAD_DIR,
-                    error: error.message,
-                    stack: error.stack
-                };
-                logger.error(`Error in yt-dlp command: ${error.message}`, errorDetails);
-                downloadProgressMap.set(downloadId, {
-                    progress: 0,
-                    status: 'error',
-                    error: error.message,
-                    filePath: null
-                });
-                throw new Error(`Lỗi khi tải ${type}: ${error.message}\nChi tiết: ${JSON.stringify(errorDetails, null, 2)}`);
+                logger.error(`Error in handleDownload: ${error.message}`);
+                downloadProgressMap.set(downloadId, { progress: 0, error: error.message });
+                throw error;
             }
-        } catch (error) {
-            const errorDetails = {
-                url,
-                type,
-                filePath,
-                downloadDir: DOWNLOAD_DIR,
-                error: error.message,
-                stack: error.stack
-            };
-            logger.error(`yt-dlp download failed: ${error.message}`, errorDetails);
-            // Tiếp tục với phương thức dự phòng
-        }
+        })();
 
     } catch (error) {
-        logger.error(`Error in handleDownload: ${error.message}`, {
-            error: error.stack,
-            url: url,
-            type: type
-        });
-        res.status(500).json({ error: error.message });
+        logger.error(`Error in handleDownload: ${error.message}`);
+        return res.status(500).json({ error: error.message });
     }
 }
 
@@ -545,7 +362,6 @@
         if (fileSize === 0) {
             throw new Error('File trống hoặc chưa được tải xong');
         }
->>>>>>> 32abac5e
 
         // Set headers
         res.setHeader('Content-Length', fileSize);
